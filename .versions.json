--- conflicted
+++ resolved
@@ -1,8 +1,4 @@
 {
   "precog-async-blobstore": "6.0.0",
-<<<<<<< HEAD
-  "precog-quasar": "208.0.0-99f5124"
-=======
   "precog-quasar": "210.0.0"
->>>>>>> 350ba325
 }